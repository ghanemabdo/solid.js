# solid.js
[![](https://img.shields.io/badge/project-Solid-7C4DFF.svg?style=flat)](https://github.com/solid/solid)
[![NPM Version](https://img.shields.io/npm/v/solid-client.svg?style=flat)](https://npm.im/solid-client)
[![Build Status](https://travis-ci.org/solid/solid.js.svg?branch=master)](https://travis-ci.org/solid/solid.js)

Javascript library for writing [Solid](https://github.com/solid/solid)
applications. (See **[Changelog](CHANGELOG.md)** for version history.)

## Usage

Solid.js is currently intended for client-side use only (inside a web browser):

1. Load dependencies (currently,
  [rdflib.js](https://github.com/linkeddata/rdflib.js/)).
2. Load `solid.js` from a local copy (or directly from Github Pages).
3. Use the `require('solid')` function provided by Browserify to import.

Example `index.html`:

```html
<script src="https://solid.github.io/releases/rdflib.js/rdflib-0.6.0.min.js"></script>
<script src="https://solid.github.io/releases/solid.js/solid-0.14.1.min.js"></script>
<script>
  // $rdf is exported as a global when you load RDFLib, above
  var solid = require('solid')
  // Use Solid client here ...
  console.log('solid.js version: ' + solid.meta.version())
</script>
```

Take a look at the **[Solid.js Demo
Page](https://solid.github.io/solid.js/demo/)** (source located in
`demo/index.html`) for more usage examples.

## Tutorials

If you would like to learn how to build Solid apps using Solid.js, please see:

* [solid introduction tutorial](https://github.com/solid/solid-tutorial-intro)
* [pastebin example tutorial](https://github.com/solid/solid-tutorial-pastebin)
* [using rdflib.js tutorial](https://github.com/solid/solid-tutorial-rdflib.js)

## Developing Solid.js

Install dev dependencies:

```
npm install
```

Building (uses Browserify, builds to `dist/solid.js` and `dist/solid.min.js`):

```
npm run build
```

## Testing

To run the unit tests:

```
npm test
```

This runs the [Tape](https://github.com/substack/tape) unit test suite.

## Logging In and User Profiles

Before doing any sort of [reading or
writing](https://github.com/solid/solid-spec#reading-and-writing-resources) of
Solid resources, your app will likely need to authenticate a user and load their
profile, so let's start with those sections.

### Authentication

Solid currently uses [WebID-TLS](https://github.com/solid/solid-spec#webid-tls)
for authentication, which relies on a web browser's built-in key store to manage
certificates and prompt the user to select the correct certificate when
accessing a server.

Solid servers must always return a Solid-specific HTTP header called `User`,
which contains the [WebID](https://github.com/solid/solid-spec#identity) that
the user used to access this particular server. An empty header usually means
that the user is not authenticated.

#### Detecting the Current Logged-in User

Most of the WebID-TLS authentication process takes place before a web
page gets fully loaded and the javascript code has had a chance to run.
Since client-side Javascript code does *not* have access to most HTTP headers
(including the `User` header) of the page on which it runs, how does an app
discover if there is an already authenticated user that is accessing it?

The current best practice answer is -- the app should do an Ajax/XHR HEAD
request to the relevant resource:

1. either to the *current page* if it's a standalone app, or
2. to the requested resource (if it's an app that's acting as a viewer or
  editor, and requires a resource URI as a parameter)

For the first case (standalone apps), Solid.js provides a convenience
`solid.currentUser()` method (which does a HEAD request to the current page in
the background). Usage:

```js
solid.currentUser()
  .then(function (currentWebId) {
    if (currentWebId) {
      console.log('Current WebID: %s', currentWebId)
    } else {
      console.log('You are not logged in')
    }
  })
```

For the second case (apps that are wrapping a resource as viewers or editors),
client apps can just use a `solid.login(targetUrl)` function to return the
current user's WebID. And if users are unable to log in, prompt the user
to create an account with `solid.signup()`.

#### Login example

Here is a typical example of authenticating a user and returning their WebID.
The following `login` function, specific to your application, wraps the
`solid.login()` function. If the promise is resolved, then an application
will do something with the `webId` value. Otherwise, if the promise is rejected,
the application may choose to display an error message.

HTML:

```html
<a href="#" onclick="login()">Login</a>
```

Javascript:

```javascript
var solid = require('solid')
var login = function() {
  // Get the current user
  solid.login().then(function(webId){
    // authentication succeeded; do something with the WebID string
    console.log(webId)
  }).catch(function(err) {
    // authentication failed; display some error message
    console.log(err)
  })
}
```

### Signup example

The `signup` function is very similar to the `login` function, wrapping the
`solid.signup()` function. It results in either a WebID or an error message
being returned.

HTML:

```html
<a href="#" onclick="signup()">Sign up</a>
```

Javascript:

```javascript
var solid = require('solid')
// Signup for a WebID
var signup = function() {
  solid.signup().then(function(webId) {
    // authentication succeeded; do something with the WebID string
    console.log(webId)
  }).catch(function(err) {
    // authentication failed; display some error message
    console.log(err)
  })
}
```

### User Profiles

Once you have a user's WebID (say, from a `login()` call), it's often useful
to load the user profile:

```javascript
var profile = solid.login()
  .then(function(webId){
    // have the webId, now load the profile
    return solid.getProfile(webId)
  })
```

The call to `getProfile(url)` loads the full [extended
profile](https://github.com/solid/solid-spec/blob/master/solid-webid-profiles.md#extended-profile):
the profile document itself, any `sameAs` and `seeAlso` links it finds there,
as well as the Preferences file.

#### User Type Registry Index

If your application needs to do data discovery, it can also call
`loadTypeRegistry()` after loading the profile:

```javascript
var profile = solid.login()
  .then(function (webId) {
    return solid.getProfile(webId)
  })
  .then(function (profile) {
    return profile.loadTypeRegistry()
  })
```

Now, both listed and unlisted type indexes are loaded, and you can look up
where the user keeps various types.

```js
var vocab = solid.vocab
// .. load profile and load type registry

var addressBookRegistrations = solid.getProfile(webId)
  .then(function (profile) {
    return profile.loadTypeRegistry()
  })
  .then(function (profile) {
    return profile.typeRegistryForClass(vocab.vcard('AddressBook'))
  })
/*
-->
[
  an IndexRegistration(
    locationUri: 'https://localhost:8443/public-contacts/AddressBook.ttl',
    locationType: 'instance',
    isListed: true
  ),
  an IndexRegistration(
    locationUri: 'https://localhost:8443/personal-address-books/',
    locationType: 'container',
    isListed: false
  )  
]
*/
```

You can then load the resources from the returned locations, as usual.

```js
addressBookRegistrations.forEach(function (registration) {
  if (registration.isInstance()) {
    // load the instance via web.get()
  } else if (registration.isContainer()) {
    // this is a container with many address books, use web.list()
  }
})
```

#### Registering (and un-registering) Types in the Type Registry

To register an RDF Class with a user's Type Registry (listed or unlisted),
use `profile.registerType()`:

```js
var vocab = solid.vocab
// .. load profile

var classToRegister = vocab.sioc('Post')
var locationToRegister = 'https://localhost:8443/new-posts-container/'
var isListed = true
profile.registerType(classToRegister, locationToRegister, 'container', isListed)
  .then(function (profile) {
    // Now the type is registered, and the profile's type registry is refreshed
    // querying the registry now will include the new container
    profile.typeRegistryForClass(vocab.sioc('Post'))
  })

// To remove the same class from registry:
var classToRemove = vocab.sioc('Post')
profile.unregisterType(classToRemove, isListed)
  .then(function (profile) {
    // Type is removed
    profile.typeRegistryForClass(vocab.sioc('Post'))   // --> []
  })
```

## Web operations

Solid.js uses a mix of [LDP](http://www.w3.org/TR/ldp/) and Solid-specific
functions to manipulate Web resources. Please see the
[Solid spec](https://github.com/solid/solid-spec) for more details.

### Getting information about a resource

Sometimes an application may need to get some useful meta data about a resource.
For instance, it may want to find out where the ACL resource is. Clients should
take notice to the fact that the `solid.web.head()` function will always
successfully complete, even for resources that don't exists, since that is
considered useful information. For instance, clients can use the
`solidResponse.xhr.status` value will indicate whether the resource exists or
not.

Here, for example, we can find out where the corresponding ACL resource is for
our new blog post `hello-world`.

```javascript
var solid = require('solid')
var url = 'https://example.org/blog/hello-world'
solid.web.head(url).then(
  function(solidResponse) {
    console.log(solidResponse.acl) // the ACL uri
    if (!solidResponse.exists()) {
      console.log("This resource doesn't exist")
    } else if (solidResponse.xhr.status === 403) {
      if (solidResponse.isLoggedIn()) {
        console.log("You don't have access to the resource")
      } else {
        console.log("Please authenticate")
      }
    }
  }
)
```

The `SolidResponse` object returned by most `solid.web` calls, including
`head()`, contains the following properties:

* `url` - the URL of the resource // `https://example.org/blog/hello-world`
* `acl` - the URL of the corresponding .acl resource  //
  `https://example.org/blog/hello-world.acl`
* `meta` - the URL of the corresponding .meta resource //
  `https://example.org/blog/hello-world.meta`
* `types` - An array of LDP types for the resource, if applicable. For example:
    `[ 'http://www.w3.org/ns/ldp#LDPResource',
       'http://www.w3.org/ns/ldp#Resource' ]`
* `user` - the WebID of the authenticated user (if authenticated) //
  `https://user.example.org/profile#me`
* `websocket` - the URI of the corresponding websocket instance //
  `wss://example.org/blog/hello-world`
* `method` - the HTTP verb (`get`, `put`, etc) of the original request that
  resulted in this response.
* `xhr` - the raw XMLHttpRequest object (e.g. xhr.status)

The response object also has some convenience methods:

* `contentType()` - returns the MIME type of the resource
* `isContainer()` - determines whether the resource is a Container or a regular
    resource

### Fetching a Resource

Assuming that a resource or a container exists (see
[creating resources](#creating-a-resource) and
[creating containers](#creating-a-solid-container) below), you can retrieve
it using `web.get()`:

```js
solid.web.get(url)
  .then(function(response) {
    if (response.isContainer()) {
      // This is an instance of SolidContainer, see Listing Containers below
      for (resourceUrl in response.resources) {
        // iterate over resources
      }
      for (subcontainerUrl in response.containers) {
        // iterate over sub-containers
      }
    } else {
      // Regular resource
      console.log('Raw resource: %s', response.raw())

      // You can parse it using RDFLib.js, etc:
<<<<<<< HEAD
      var parsedGraph = $rdf.graph()
      $rdf.parse(response.raw(), parsedGraph, response.url,
        response.contentType())
      // parsedGraph is now an instance of $rdf.IndexedFormula
=======
      var parsedGraph = response.parsedGraph()
>>>>>>> 1021095c
    }
  })
  .catch(function(err) {
      console.log(err) // error object
    // ...
   })
```

#### Fetching a Parsed Graph

Once a resource is retrieved, we can access it as a parsed graph (here, parsed
by `rdflib.js`). This graph can then be queried.

```js
var solid = require('solid')
solid.config.parser = 'rdflib'  // 'rdflib' is the default parser
var vocab = solid.vocab

var url = 'https://example.org/blog/hello-world'

solid.web.get(url)
  .then(function(response) {
    var graph = response.parsedGraph()
    // Print all statements matching resources of type foaf:Post
    console.log(graph.statementsMatching(undefined, vocab.rdf('type'),
      vocab.sioc('Post')))
  })
  .catch(function(err) {
    console.log(err) // error object
  })
```

### Creating a Solid Container

The Solid client offers a function called `solid.web.createContainer()`,
which is used to create containers. The
function accepts the following parameters:

* `parentDir` (string) - the URL of the parent container in which the new
  resource/container will be created.
* `containerName` (string) (optional) - the value for the `Slug` header -- i.e. the name
  of the new resource to be created; this value is optional.
* `options` (object) - Optional hashmap of request options
* `data` (string) - Optional RDF data serialized as `text/turtle`; can also be an empty
  string if no data will be sent.

In the example below we are also sending some meta data (semantics) about the
container, setting its type to `sioc:Blog`.

```javascript
// Assumes you've loaded rdflib.js and solid.js, see Dependences above
var solid = require('solid')
var parentUrl = 'https://example.org/'
var containerName = 'blog'
var options = {}
var data = '<#this> <http://www.w3.org/1999/02/22-rdf-syntax-ns#type> <http://rdfs.org/sioc/ns#Blog> .'

solid.web.createContainer(parentUrl, containerName, options, data).then(
  function(solidResponse) {
    console.log(solidResponse)
    // The resulting object has several useful properties.
    // See lib/solid/response.js for details
    // solidResponse.url - value of the Location header
    // solidResponse.acl - url of acl resource
    // solidResponse.meta - url of meta resource
  }
).catch(function(err){
  console.log(err) // error object
})
```

Note that the `options` and `data` parameters are optional, and you can simply
do `solid.web.createContainer(url, name)`.

### Listing a Solid Container

To list the contents of a Solid container, just use `solid.web.get()`.
This returns a promise that resolves to a `SolidContainer` instance,
which will contain various useful properties:

- A short name (`.name`) and absolute URI (`.uri`)
- A `.parsedGraph` property for further RDF queries
- A parsed list of links to all the contents (both containers and resources)
  (`.contentsUris`)
- A list of RDF types to which the container belongs (`.types`)
- A hashmap of all sub-Containers within this container, keyed by absolute uri
  (`.containers`)
- A hashmap of all non-container Resources within this container, also keyed by
  absolute uri. (`.resources`)

Containers also have several convenience methods:

- `container.isEmpty()` will return `true` when there are no sub-containers or
  resources inside it
- `container.findByType(rdfClass)` will return an array of resources or
  containers that have the given `rdfClass` in their `.types` array

For example:

```js
var container = solid.web.list('/settings/')
                  .then(function (container) {
                    console.log(container)
                    // See below
                  })

// container is an instance of SolidContainer (see lib/solid/container.js)
container.uri   // -> 'https://localhost:8443/settings/'
container.name  // -> 'settings'
container.isEmpty()  // -> false
container.types // ->
[
  'http://www.w3.org/ns/ldp#BasicContainer',
  'http://www.w3.org/ns/ldp#Container'
]
container.contentsUris // ->
[
  'https://localhost:8443/settings/prefs.ttl',
  'https://localhost:8443/settings/privateTypeIndex.ttl',
  'https://localhost:8443/settings/testcontainer/'
]

var subContainer =
    container.containers['https://localhost:8443/settings/testcontainer/']
subContainer.name // -> 'testcontainer'
subContainer.types // ->
[
  'http://www.w3.org/ns/ldp#BasicContainer',
  'http://www.w3.org/ns/ldp#Container',
  'http://www.w3.org/ns/ldp#Resource'
]

var resource =
  container.resources['https://localhost:8443/settings/privateTypeIndex.ttl']
// resource - SolidResource instance
resource.name // -> 'privateTypeIndex.ttl'
resource.types // ->
[
  'http://www.w3.org/ns/ldp#Resource',
  'http://www.w3.org/ns/solid/terms#TypeIndex',
  'http://www.w3.org/ns/solid/terms#UnlistedDocument'
]
resource.isType('http://www.w3.org/ns/solid/terms#TypeIndex')  // -> true

container.findByType('http://www.w3.org/ns/ldp#Resource')  // ->
[
  // a SolidContainer('testcontainer'),
  // a SolidResource('privateTypeIndex.ttl'),
  // a SolidResource('prefs.ttl')
]
```

### Creating a resource

Creating a regular LDP resource is done using the `web.post()` method.

In this example we will create the resource `hello-world` under the newly
created `blog/` container.

```javascript
var solid = require('solid')
var parentDir = 'https://example.org/blog/'
var slug = 'hello-world'
var data = `
<> a <http://rdfs.org/sioc/ns#Post> ;
    <http://purl.org/dc/terms/title> "First post" ;
    <http://rdfs.org/sioc/ns#content> "Hello world! This is my first post" .
`

solid.web.post(parentDir, data, slug).then(
  function(meta) {
    console.log(meta.url) // URL of the newly created resource
  }
).catch(function(err){
  console.log(err) // error object
  // ...
})
```

### Updating a resource

Sometimes we need to update a resource after making a small change. For
instance, we sometimes need to delete a triple, or update the value of an object
(technically by replacing the triple with a new one). Luckily, Solid allows us
to use the `HTTP PATCH` operation to do very small changes.

Let's try to change the value of the title in our first post. To do so, we need
to indicate which triple we want to replace, and then the triple that will
replace it.

Let's create the statements and serialize them to Turtle before patching the
blog post resource:

```javascript
// $rdf is a global exposed by loading 'rdflib.js'
var url = 'https://example.org/blog/hello-world'
var vocab = solid.vocab

var oldTitleTriple = $rdf.st($rdf.sym(url), vocab.dct('title'),
  $rdf.lit("First post")).toNT()

var newTitleTriple = $rdf.st($rdf.sym(url), vocab.dct('title'),
  $rdf.lit("Hello")).toNT()
```

Now we can actually patch the resource. The `solid.web.patch()` function (also
aliased to `solid.web.update()`) takes three arguments:

* `url` (string) - the URL of the resource to be overwritten.
* `toDel` (array) - an array of statements to be deleted, serialized as Turtle.
* `toIns` (array) - an array of statements to be inserted, serialized as Turtle.

```javascript
var solid = require('solid')
var toDel = [ oldTitleTriple ]
var toIns = [ newTitleTriple ]
solid.web.patch(url, toDel, toIns).then(function (meta){
  console.log(meta.xhr.status) // HTTP 200 (OK)
}).catch(function(err) {
  console.log(err) // error object
  // ...
})
```

### Replacing a resource

We can also completely replace (overwrite) existing resources with new content,
using the client's `solid.web.put()` function (also aliased to `replace()`). The
function accepts the following parameters:

* `url` (string) - the URL of the resource to be overwritten.
* `data` (string) - RDF data serialized as `text/turtle`; can also be an empty
  string if no data will be sent.
* `mime` (string) (optional) - the mime type for this resource; this value is
  optional and defaults to `text/turtle`.

Here is an example where we try to overwrite the existing resource
`hello-world`, giving it a bogus type - `http://example.org/#Post`.

```javascript
var solid = require('solid')
var url = 'https://example.org/blog/hello-world'
var data = '<> <http://www.w3.org/1999/02/22-rdf-syntax-ns#type> <http://example.org/#Post> .'

solid.web.put(url, data).then(
  function (meta) {
    console.log(meta.xhr.status) // HTTP 200 (OK)
  }
).catch(function(err){
  console.log(err) // error object
  // ...
})
```

### Deleting a resource

Delete an RDF resource from the Web. For example, we can delete the blog post
`hello-world` we created earlier, using the `solid.web.del()` function.

**NOTE:** while this function can also be used to delete containers, it will
only work for empty containers. For now, app developers should make sure to
empty a container by recursively calling calling this function on its contents.

```javascript
var solid = require('solid')
var url = 'https://example.org/blog/hello-world'

solid.web.del(url).then(
  function(success) {
    console.log(success) // true/false
  }
).catch(
  function(err) {
    console.log(err) // error object
    // ...
  }
)
```

### Managing Resource Permissions

Add or modify the permissions for a particular resource or container programatically. This basically to enable applications manage the permissions of resources and containers it creates or has access to. Note that only the account owner has the privilege to add/modify the acl resources. There are 3 levels of permissions:
* `Owner`- WebIDs for agents that indicates the owners of the resource who has full control over it.
* `User`- Given the WebID of a user, a set of permissions that are assigned to the user.
* `Everyone`- permissions granted for everyone.
Every level of the list above could be assigned zero or more permission types. Permission types could be:
* `PermissionType.Owner`- Indicates the owner of the resource/container who have full control over it.
* `PermissionType.Read`- Indicates that the corresponding WebID can Read the resource.
* `PermissionType.Write`- Indicates that the corresponding WebID can Write to the resource.
* `PermissionType.Append`- Indicates that the corresponding WebID can Append to the resource.

permissions.js provides a set of methods that enable an application to carry out the main operations on permissions for a resource such as:

#### Reading permissions

To obtain the list of agents having access to a resource given its url and the access modes granted for them, permissions.js provides the getPermissions method that returns a javascript object `permissions` that has the keys are access modes 'PermissionType.Read/Write/Append/Owner' and the values are lists of WebIDs of the agents granted this mode. Example:

```javascript
var solid = require('solid')
var url = 'https://example.org/blog/hello-world'

solid.getPermissions(url).then(
  function(permissions) {
    for (var mode in permissions) {
        var agents = permissions[mode]
        console.log(mode)   //Read/Write/Append/Owner
        for (var i in agents) {
            var agentWebID = agents[i]
            console.log(agentWebID) //print a list of agents who have this
                                    // access mode
        }
    }
  }
).catch(
  function(err) {
    console.log(err) // error object
    // ...
  }
)
```

#### Setting permissions

It's a common case that the application needs to create resources on user's pod and grant particular access permissions for some agents or for everyone. Every resource has access permissions defined either by a dedicated acl resource or inherited from one of its parents on the chain up to the root. Changing resource's permissions required attaching a dedicated acl reousrce to the target resource. In this case, it's optional to allow the application decide to extend or override the inherited permissions. The user can set permissions for a resource using 'setPermissions' method that takes the following parameters:
* 'url'- the URI of the resource to obtain the permissions for.
* 'agents'- a list of WebIDs for agents to set permissions for.
* 'permissions'- a list of list of permissions. Each list corresponds to one agent from the agents list.
* 'replaceInherited'- a flag to indicate whether to override or preserve the permissions inherited from parents. This parameter is 'true' by default. If 'false' is passed and if the permissions for this resource is inherited from a parent resource, the existing permissions will be retrieved and merged with the new permissions then the new acl resource will be written.
setPermissions returns a promise which succeeds with the url of the created acl resource or fails returning the error object.

```javascript
var solid = require('solid')
var url = 'https://example.org/blog/hello-world'
var agents = ['https://user1.example.org/profile#me', 'https://user2.example.org/profile#me']
var permissions = [[PermissionType.Owner, PermissionType.Write, PermissionType.Read], [PermissionType.Read, PermissionType.Append]]
var replaceInherited =

solid.setPermissions(url, agents, permissions).then(
  function(aclUrl) {
    console.log(aclUrl)
  }
).catch(
  function(err) {
    console.log(err) // error object
    // ...
  }
)
```

#### Get the ACL resource URI of a resource

It's important in some cases that the application retrieves the URI of the acl resource corresponding to a resource especially to maintain permissions of containers that accommodate several resources. Passing the URI of a resource to 'getAclResource' method returns a promise handling the URI of the acl resource corresponding to this resource.

```javascript
var solid = require('solid')
var url = 'https://example.org/blog/hello-world'

solid.getAclResource(url).then(
  function(aclUrl) {
    console.log(aclUrl)    // acl resource URI
  }
).catch(
  function(err) {
    console.log(err) // error object or status code in case the registered user
                     //is not authorized to get acl information
    // ...
  }
)
```

#### Dedicated ACL resource URI of a resource

Each server implementation adopts a naming convention for acl resources. permissions.js provide 'getDedicatedAclResource' method to retrieve the URI of the dedicated acl resource of a resource regardless it exists or not.

```javascript
var solid = require('solid')
var url = 'https://example.org/blog/hello-world'

solid.getDedicatedAclResource(url).then(
  function(aclUrl) {
    console.log(aclUrl)    // dedicated acl resource URI
  }
).catch(
  function(err) {
    console.log(err) // error object or status code in case the registered user
                     //is not authorized to get acl information
    // ...
  }
)
```

#### Permissions inheritance

Resources that don't have a dedicated acl resource inherits its permissions from the closest parent having a dedicated acl resource. permissions.js provides a convenience method 'isPermissionsInherited' to report whether a resource inherits permissions from one of its parents or it has it's dedicated acl resource which in this case should override any permissions inherited from any of its parents.

```javascript
var solid = require('solid')
var url = 'https://example.org/blog/hello-world'

solid.isPermissionsInherited(url).then(
  function(isInherited) {
    console.log(isInherited)    // true or false
  }
).catch(
  function(err) {
    console.log(err) // error object
    // ...
  }
)
```<|MERGE_RESOLUTION|>--- conflicted
+++ resolved
@@ -366,14 +366,7 @@
       console.log('Raw resource: %s', response.raw())
 
       // You can parse it using RDFLib.js, etc:
-<<<<<<< HEAD
-      var parsedGraph = $rdf.graph()
-      $rdf.parse(response.raw(), parsedGraph, response.url,
-        response.contentType())
-      // parsedGraph is now an instance of $rdf.IndexedFormula
-=======
       var parsedGraph = response.parsedGraph()
->>>>>>> 1021095c
     }
   })
   .catch(function(err) {
@@ -656,11 +649,11 @@
 ### Managing Resource Permissions
 
 Add or modify the permissions for a particular resource or container programatically. This basically to enable applications manage the permissions of resources and containers it creates or has access to. Note that only the account owner has the privilege to add/modify the acl resources. There are 3 levels of permissions:
-* `Owner`- WebIDs for agents that indicates the owners of the resource who has full control over it.
+* `Control`- WebIDs for agents that indicates the owners of the resource who has full control over it.
 * `User`- Given the WebID of a user, a set of permissions that are assigned to the user.
 * `Everyone`- permissions granted for everyone.
 Every level of the list above could be assigned zero or more permission types. Permission types could be:
-* `PermissionType.Owner`- Indicates the owner of the resource/container who have full control over it.
+* `PermissionType.Control`- Indicates the user who can edit the acl resource.
 * `PermissionType.Read`- Indicates that the corresponding WebID can Read the resource.
 * `PermissionType.Write`- Indicates that the corresponding WebID can Write to the resource.
 * `PermissionType.Append`- Indicates that the corresponding WebID can Append to the resource.
